--- conflicted
+++ resolved
@@ -68,12 +68,8 @@
     def __repr__(self):
         text_inside = " | ".join(
             map(lambda x: x.get_text(), self.textlines[:2])).replace("\n", "")
-        return "<TextEdge coord={coord} tl={tl_count} " \
-               "textlines text='{text_inside}...'>".format(
-                   coord=self.coord,
-                   tl_count=len(self.textlines),
-                   text_inside=text_inside
-               )
+        return f"<TextEdge coord={self.coord} tl={len(self.textlines)} " \
+               f"textlines text='{text_inside}...'>"
 
     def register_aligned_textline(self, textline, coord):
         """Update new textline to this alignment, adapting its average."""
@@ -116,20 +112,10 @@
         self.is_valid = False
 
     def __repr__(self):
-<<<<<<< HEAD
-        return "<TextEdge x={} y0={} y1={} align={} valid={}>".format(
-            round(self.coord, 2),
-            round(self.y0, 2),
-            round(self.y1, 2),
-            self.align,
-            self.is_valid,
-        )
-=======
         x = round(self.x, 2)
         y0 = round(self.y0, 2)
         y1 = round(self.y1, 2)
         return f"<TextEdge x={x} y0={y0} y1={y1} align={self.align} valid={self.is_valid}>"
->>>>>>> 5efbcdce
 
     def update_coords(self, x, textline, edge_tol=50):
         """Updates the text edge's x and bottom y coordinates and sets
@@ -393,20 +379,11 @@
         self._text = ""
 
     def __repr__(self):
-<<<<<<< HEAD
-        return "<Cell x1={} y1={} x2={} y2={}>".format(
-            round(self.x1, 2),
-            round(self.y1, 2),
-            round(self.x2, 2),
-            round(self.y2, 2)
-        )
-=======
         x1 = round(self.x1, 2)
         y1 = round(self.y1, 2)
         x2 = round(self.x2, 2)
         y2 = round(self.y2, 2)
         return f"<Cell x1={x1} y1={y1} x2={x2} y2={y2}>"
->>>>>>> 5efbcdce
 
     @property
     def text(self):
@@ -867,14 +844,7 @@
         root = kwargs.get("root")
         ext = kwargs.get("ext")
         for table in self._tables:
-<<<<<<< HEAD
-            filename = os.path.join(
-                "{}-page-{}-table-{}{}".format(root, table.page, table.order,
-                                               ext)
-            )
-=======
             filename = f"{root}-page-{table.page}-table-{table.order}{ext}"
->>>>>>> 5efbcdce
             filepath = os.path.join(dirname, filename)
             to_format = self._format_func(table, f)
             to_format(filepath)
@@ -887,16 +857,7 @@
         zipname = os.path.join(os.path.dirname(path), root) + ".zip"
         with zipfile.ZipFile(zipname, "w", allowZip64=True) as z:
             for table in self._tables:
-<<<<<<< HEAD
-                filename = os.path.join(
-                    "{}-page-{}-table-{}{}".format(root,
-                                                   table.page,
-                                                   table.order,
-                                                   ext)
-                )
-=======
                 filename = f"{root}-page-{table.page}-table-{table.order}{ext}"
->>>>>>> 5efbcdce
                 filepath = os.path.join(dirname, filename)
                 z.write(filepath, os.path.basename(filepath))
 
@@ -930,14 +891,8 @@
             # pylint: disable=abstract-class-instantiated
             writer = pd.ExcelWriter(filepath)
             for table in self._tables:
-<<<<<<< HEAD
-                sheet_name = "page-{}-table-{}".format(table.page, table.order)
-                table.df.to_excel(writer, sheet_name=sheet_name,
-                                  encoding="utf-8")
-=======
                 sheet_name = f"page-{table.page}-table-{table.order}"
                 table.df.to_excel(writer, sheet_name=sheet_name, encoding="utf-8")
->>>>>>> 5efbcdce
             writer.save()
             if compress:
                 zipname = os.path.join(os.path.dirname(path), root) + ".zip"
