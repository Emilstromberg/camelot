# -*- coding: utf-8 -*-

import os
from setuptools import find_packages


here = os.path.abspath(os.path.dirname(__file__))
about = {}
with open(os.path.join(here, 'camelot', '__version__.py'), 'r') as f:
    exec(f.read(), about)

with open('README.md', 'r') as f:
    readme = f.read()


requires = [
    'chardet>=3.0.4',
    'click>=6.7',
    'numpy>=1.13.3',
    'openpyxl>=2.5.8',
    'pandas>=0.23.4',
    'pdfminer.six>=20200402',
    'PyPDF2>=1.26.0'
]

cv_requires = [
    'opencv-python>=3.4.2.17'
]

plot_requires = [
    'matplotlib>=2.2.3',
]

dev_requires = [
    'codecov>=2.1.3',
    'pytest>=4.6',
    'pytest-cov>=2.10.0',
    'pytest-mpl>=0.11',
    'pytest-runner>=5.2',
    'Sphinx>=3.0.3'
]

all_requires = cv_requires + plot_requires
dev_requires = dev_requires + all_requires


def setup_package():
    metadata = dict(name=about['__title__'],
                    version=about['__version__'],
                    description=about['__description__'],
                    long_description=readme,
                    long_description_content_type="text/markdown",
                    url=about['__url__'],
                    author=about['__author__'],
                    author_email=about['__author_email__'],
                    license=about['__license__'],
                    packages=find_packages(exclude=('tests',)),
                    install_requires=requires,
                    extras_require={
                        'all': all_requires,
                        'cv': cv_requires,
                        'dev': dev_requires,
                        'plot': plot_requires
                    },
                    entry_points={
                        'console_scripts': [
                            'camelot = camelot.cli:cli',
                        ],
                    },
                    classifiers=[
                        # Trove classifiers
                        # Full list: https://pypi.python.org/pypi?%3Aaction=list_classifiers # noqa
                        'License :: OSI Approved :: MIT License',
<<<<<<< HEAD
                        'Programming Language :: Python :: 3.5',
=======
>>>>>>> 5efbcdce
                        'Programming Language :: Python :: 3.6',
                        'Programming Language :: Python :: 3.7',
                        'Programming Language :: Python :: 3.8'
                    ])

    try:
        from setuptools import setup
    except ImportError:
        from distutils.core import setup

    setup(**metadata)


if __name__ == '__main__':
    setup_package()<|MERGE_RESOLUTION|>--- conflicted
+++ resolved
@@ -71,10 +71,6 @@
                         # Trove classifiers
                         # Full list: https://pypi.python.org/pypi?%3Aaction=list_classifiers # noqa
                         'License :: OSI Approved :: MIT License',
-<<<<<<< HEAD
-                        'Programming Language :: Python :: 3.5',
-=======
->>>>>>> 5efbcdce
                         'Programming Language :: Python :: 3.6',
                         'Programming Language :: Python :: 3.7',
                         'Programming Language :: Python :: 3.8'
